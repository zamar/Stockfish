--- conflicted
+++ resolved
@@ -1620,12 +1620,7 @@
               sp->mutex.lock();
 
               if (   sp->allSlavesSearching
-<<<<<<< HEAD
                   && sp->slavesMask.count() < MAX_SLAVES_PER_SPLITPOINT)
-=======
-                  && sp->slavesMask.count() < MAX_SLAVES_PER_SPLITPOINT
-                  && can_join(sp))
->>>>>>> 4b593471
               {
                   mutex.lock();
 
@@ -1699,15 +1694,9 @@
 
       // Loop across all split points and sum accumulated SplitPoint nodes plus
       // all the currently active positions nodes.
-<<<<<<< HEAD
-
       // FIXME: Racy...
-      for (size_t i = 0; i < Threads.size(); ++i)
-          for (size_t j = 0; j < Threads[i]->splitPointsSize; ++j)
-=======
       for (Thread* th : Threads)
           for (size_t i = 0; i < th->splitPointsSize; ++i)
->>>>>>> 4b593471
           {
               SplitPoint& sp = th->splitPoints[i];
 
