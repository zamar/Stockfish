/*
  Stockfish, a UCI chess playing engine derived from Glaurung 2.1
  Copyright (C) 2004-2008 Tord Romstad (Glaurung author)
  Copyright (C) 2008-2015 Marco Costalba, Joona Kiiski, Tord Romstad

  Stockfish is free software: you can redistribute it and/or modify
  it under the terms of the GNU General Public License as published by
  the Free Software Foundation, either version 3 of the License, or
  (at your option) any later version.

  Stockfish is distributed in the hope that it will be useful,
  but WITHOUT ANY WARRANTY; without even the implied warranty of
  MERCHANTABILITY or FITNESS FOR A PARTICULAR PURPOSE.  See the
  GNU General Public License for more details.

  You should have received a copy of the GNU General Public License
  along with this program.  If not, see <http://www.gnu.org/licenses/>.
*/

#include <algorithm> // For std::count
#include <cassert>

#include "movegen.h"
#include "search.h"
#include "thread.h"
#include "uci.h"

using namespace Search;

ThreadPool Threads; // Global object

extern void check_time();

namespace {

 // Helpers to launch a thread after creation and joining before delete. Must be
 // outside Thread c'tor and d'tor because the object must be fully initialized
 // when start_routine (and hence virtual idle_loop) is called and when joining.

 template<typename T> T* new_thread() {
   T* th = new T();
   th->nativeThread = std::thread(&ThreadBase::idle_loop, th); // Will go to sleep
   return th;
 }

 void delete_thread(ThreadBase* th) {

   th->mutex.lock();
   th->exit = true; // Search must be already finished
   th->mutex.unlock();

   th->notify_one();
   th->nativeThread.join(); // Wait for thread termination
   delete th;
 }

}


// ThreadBase::notify_one() wakes up the thread when there is some work to do

void ThreadBase::notify_one() {

  std::unique_lock<Mutex>(this->mutex);
  sleepCondition.notify_one();
}


// ThreadBase::wait_for() set the thread to sleep until 'condition' turns true

void ThreadBase::wait_for(volatile const bool& condition) {

  std::unique_lock<Mutex> lk(mutex);
  sleepCondition.wait(lk, [&]{ return condition; });
}


// Thread c'tor makes some init but does not launch any execution thread that
// will be started only when c'tor returns.

Thread::Thread() /* : splitPoints() */ { // Initialization of non POD broken in MSVC

  searching = false;
  maxPly = 0;
  splitPointsSize = 0;
  activeSplitPoint = nullptr;
  activePosition = nullptr;
  idx = Threads.size(); // Starts from 0
}


// Thread::cutoff_occurred() checks whether a beta cutoff has occurred in the
// current active split point, or in some ancestor of the split point.

bool Thread::cutoff_occurred() const {

  for (SplitPoint* sp = activeSplitPoint; sp; sp = sp->parentSplitPoint)
      if (sp->cutoff)
          return true;

  return false;
}


// Thread::can_join() checks whether the thread is available to join the split
// point 'sp'. An obvious requirement is that thread must be idle. With more than
// two threads, this is not sufficient: If the thread is the master of some split
// point, it is only available as a slave for the split points below his active
// one (the "helpful master" concept in YBWC terminology).

bool Thread::can_join(const SplitPoint* sp) const {

  if (searching)
      return false;

  // Make a local copy to be sure it doesn't become zero under our feet while
  // testing next condition and so leading to an out of bounds access.
  const size_t size = splitPointsSize;

  // No split points means that the thread is available as a slave for any
  // other thread otherwise apply the "helpful master" concept if possible.
  return !size || splitPoints[size - 1].slavesMask.test(sp->master->idx);
}


// Thread::split() does the actual work of distributing the work at a node between
// several available threads. If it does not succeed in splitting the node
// (because no idle threads are available), the function immediately returns.
// If splitting is possible, a SplitPoint object is initialized with all the
// data that must be copied to the helper threads and then helper threads are
// informed that they have been assigned work. This will cause them to instantly
// leave their idle loops and call search(). When all threads have returned from
// search() then split() returns.

void Thread::split(Position& pos, Stack* ss, Value alpha, Value beta, Value* bestValue,
                   Move* bestMove, Depth depth, int moveCount,
                   MovePicker* movePicker, int nodeType, bool cutNode) {

  assert(searching);
  assert(-VALUE_INFINITE < *bestValue && *bestValue <= alpha && alpha < beta && beta <= VALUE_INFINITE);
  assert(depth >= Threads.minimumSplitDepth);
  assert(splitPointsSize < MAX_SPLITPOINTS_PER_THREAD);

  // Pick and init the next available split point
  SplitPoint& sp = splitPoints[splitPointsSize];

  sp.mutex.lock(); // No contention here until we don't increment splitPointsSize

  sp.master = this;
  sp.parentSplitPoint = activeSplitPoint;
  sp.slavesMask = 0, sp.slavesMask.set(idx);
  sp.depth = depth;
  sp.bestValue = *bestValue;
  sp.bestMove = *bestMove;
  sp.alpha = alpha;
  sp.beta = beta;
  sp.nodeType = nodeType;
  sp.cutNode = cutNode;
  sp.movePicker = movePicker;
  sp.moveCount = moveCount;
  sp.pos = &pos;
  sp.nodes = 0;
  sp.cutoff = false;
  sp.ss = ss;
  sp.allSlavesSearching = true; // Must be set under lock protection

  ++splitPointsSize;
  activeSplitPoint = &sp;
  activePosition = nullptr;

  // Try to allocate available threads
  Thread* slave;

  while (    sp.slavesMask.count() < MAX_SLAVES_PER_SPLITPOINT
<<<<<<< HEAD
         && (slave = Threads.available_slave(&sp)) != NULL)
  {
     slave->mutex.lock();

      if (slave->can_join(activeSplitPoint))
      {
          activeSplitPoint->slavesMask.set(slave->idx);
          slave->activeSplitPoint = activeSplitPoint;
          slave->searching = true;
          slave->sleepCondition.notify_one(); // Could be sleeping
      }

      slave->mutex.unlock();
=======
         && (slave = Threads.available_slave(activeSplitPoint)) != nullptr)
  {
      sp.slavesMask.set(slave->idx);
      slave->activeSplitPoint = activeSplitPoint;
      slave->searching = true; // Slave leaves idle_loop()
      slave->notify_one(); // Could be sleeping
>>>>>>> 4b593471
  }

  // Everything is set up. The master thread enters the idle loop, from which
  // it will instantly launch a search, because its 'searching' flag is set.
  // The thread will return from the idle loop when all slaves have finished
  // their work at this split point.
  sp.mutex.unlock();

  Thread::idle_loop(); // Force a call to base class idle_loop()

  // In the helpful master concept, a master can help only a sub-tree of its
  // split point and because everything is finished here, it's not possible
  // for the master to be booked.
  assert(!searching);
  assert(!activePosition);

  searching = true;

  // We have returned from the idle loop, which means that all threads are
  // finished. Note that decreasing splitPointsSize must be done under lock
  // protection to avoid a race with Thread::can_join().
  sp.mutex.lock();

  --splitPointsSize;
  activeSplitPoint = sp.parentSplitPoint;
  activePosition = &pos;
  pos.set_nodes_searched(pos.nodes_searched() + sp.nodes);
  *bestMove = sp.bestMove;
  *bestValue = sp.bestValue;

  sp.mutex.unlock();
}


// TimerThread::idle_loop() is where the timer thread waits Resolution milliseconds
// and then calls check_time(). When not searching, thread sleeps until it's woken up.

void TimerThread::idle_loop() {

  while (!exit)
  {
      std::unique_lock<Mutex> lk(mutex);

      if (!exit)
          sleepCondition.wait_for(lk, std::chrono::milliseconds(run ? Resolution : INT_MAX));

      lk.unlock();

      if (run)
          check_time();
  }
}


// MainThread::idle_loop() is where the main thread is parked waiting to be started
// when there is a new search. The main thread will launch all the slave threads.

void MainThread::idle_loop() {

  while (!exit)
  {
      std::unique_lock<Mutex> lk(mutex);

      thinking = false;

      while (!thinking && !exit)
      {
          Threads.sleepCondition.notify_one(); // Wake up the UI thread if needed
          sleepCondition.wait(lk);
      }

      lk.unlock();

      if (!exit)
      {
          searching = true;

          Search::think();

          assert(searching);

          searching = false;
      }
  }
}


// ThreadPool::init() is called at startup to create and launch requested threads,
// that will go immediately to sleep. We cannot use a c'tor because Threads is a
// static object and we need a fully initialized engine at this point due to
// allocation of Endgames in Thread c'tor.

void ThreadPool::init() {

  timer = new_thread<TimerThread>();
  push_back(new_thread<MainThread>());
  read_uci_options();
}


// ThreadPool::exit() terminates the threads before the program exits. Cannot be
// done in d'tor because threads must be terminated before freeing us.

void ThreadPool::exit() {

  delete_thread(timer); // As first because check_time() accesses threads data

  for (Thread* th : *this)
      delete_thread(th);
}


// ThreadPool::read_uci_options() updates internal threads parameters from the
// corresponding UCI options and creates/destroys threads to match the requested
// number. Thread objects are dynamically allocated to avoid creating all possible
// threads in advance (which include pawns and material tables), even if only a
// few are to be used.

void ThreadPool::read_uci_options() {

  minimumSplitDepth = Options["Min Split Depth"] * ONE_PLY;
  size_t requested  = Options["Threads"];

  assert(requested > 0);

  // If zero (default) then set best minimum split depth automatically
  if (!minimumSplitDepth)
      minimumSplitDepth = requested < 8 ? 4 * ONE_PLY : 7 * ONE_PLY;

  while (size() < requested)
      push_back(new_thread<Thread>());

  while (size() > requested)
  {
      delete_thread(back());
      pop_back();
  }
}


// ThreadPool::available_slave() tries to find an idle thread which is available
// to join SplitPoint 'sp'.

Thread* ThreadPool::available_slave(const SplitPoint* sp) const {

<<<<<<< HEAD
  for (const_iterator it = begin(); it != end(); ++it)
      if ((*it)->can_join(sp))
          return *it;
=======
  for (Thread* th : *this)
      if (th->can_join(sp))
          return th;
>>>>>>> 4b593471

  return nullptr;
}


// ThreadPool::wait_for_think_finished() waits for main thread to finish the search

void ThreadPool::wait_for_think_finished() {

  std::unique_lock<Mutex> lk(main()->mutex);
  sleepCondition.wait(lk, [&]{ return !main()->thinking; });
}


// ThreadPool::start_thinking() wakes up the main thread sleeping in
// MainThread::idle_loop() and starts a new search, then returns immediately.

void ThreadPool::start_thinking(const Position& pos, const LimitsType& limits,
                                StateStackPtr& states) {
  wait_for_think_finished();

  SearchTime = now(); // As early as possible

  Signals.stopOnPonderhit = Signals.firstRootMove = false;
  Signals.stop = Signals.failedLowAtRoot = false;

  RootMoves.clear();
  RootPos = pos;
  Limits = limits;
  if (states.get()) // If we don't set a new position, preserve current state
  {
      SetupStates = std::move(states); // Ownership transfer here
      assert(!states.get());
  }

  for (const auto& m : MoveList<LEGAL>(pos))
      if (   limits.searchmoves.empty()
          || std::count(limits.searchmoves.begin(), limits.searchmoves.end(), m))
          RootMoves.push_back(RootMove(m));

  main()->thinking = true;
  main()->notify_one(); // Starts main thread
}<|MERGE_RESOLUTION|>--- conflicted
+++ resolved
@@ -172,8 +172,7 @@
   Thread* slave;
 
   while (    sp.slavesMask.count() < MAX_SLAVES_PER_SPLITPOINT
-<<<<<<< HEAD
-         && (slave = Threads.available_slave(&sp)) != NULL)
+         && (slave = Threads.available_slave(&sp)) != nullptr)
   {
      slave->mutex.lock();
 
@@ -186,14 +185,6 @@
       }
 
       slave->mutex.unlock();
-=======
-         && (slave = Threads.available_slave(activeSplitPoint)) != nullptr)
-  {
-      sp.slavesMask.set(slave->idx);
-      slave->activeSplitPoint = activeSplitPoint;
-      slave->searching = true; // Slave leaves idle_loop()
-      slave->notify_one(); // Could be sleeping
->>>>>>> 4b593471
   }
 
   // Everything is set up. The master thread enters the idle loop, from which
@@ -339,15 +330,9 @@
 
 Thread* ThreadPool::available_slave(const SplitPoint* sp) const {
 
-<<<<<<< HEAD
-  for (const_iterator it = begin(); it != end(); ++it)
-      if ((*it)->can_join(sp))
-          return *it;
-=======
   for (Thread* th : *this)
       if (th->can_join(sp))
           return th;
->>>>>>> 4b593471
 
   return nullptr;
 }
